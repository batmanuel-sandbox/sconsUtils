--- conflicted
+++ resolved
@@ -390,17 +390,12 @@
     if env['opt']:
         env.Append(CCFLAGS = ['-O%d' % int(env['opt'])])
     if env['profile'] == '1' or env['profile'] == "pg":
-<<<<<<< HEAD
-        env.Append(CCFLAGS = '-pg')
-        env.Append(LINKFLAGS = '-pg')
+        env.Append(CCFLAGS = ['-pg'])
+        env.Append(LINKFLAGS = ['-pg'])
     elif env['profile'] == 'gcov':
         env.Append(CCFLAGS = '--coverage')
         env.Append(LINKFLAGS = '--coverage')
 
-=======
-        env.Append(CCFLAGS = ['-pg'])
-        env.Append(LINKFLAGS = ['-pg'])
->>>>>>> 45005fed
     #
     # scons 0.97 doesn't support these. Sigh
     #
